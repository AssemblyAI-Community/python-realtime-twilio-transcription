import os
import threading
from typing import Type
import assemblyai as aai
from assemblyai.streaming.v3 import (
    BeginEvent,
    StreamingClient,
    StreamingClientOptions,
    StreamingError,
    StreamingEvents,
    StreamingParameters,
    TerminationEvent,
    TurnEvent,
)
from dotenv import load_dotenv
load_dotenv()

aai.settings.api_key = os.getenv('ASSEMBLYAI_API_KEY')

TWILIO_SAMPLE_RATE = 8000 # Hz
BUFFER_SIZE_MS = 100  # Buffer audio for 100ms before sending
BYTES_PER_MS = TWILIO_SAMPLE_RATE // 1000  # 8 bytes per ms at 8kHz


<<<<<<< HEAD
class TranscriptDisplay:
    def __init__(self):
        self.current_partial = ""
        self.lock = threading.Lock()
        self.current_line_printed = False
    
    def update_partial(self, text):
        """Update the current partial transcript"""
        with self.lock:
            self.current_partial = text
            self._display_partial()
    
    def add_final(self, text):
        """Add final transcript as a new line"""
        with self.lock:
            # Clear any partial text first
            if self.current_partial:
                print("\r" + " " * (len(self.current_partial) + 20) + "\r", end="", flush=True)
            
            # Print the final text on a new line
            print(f"{text}")
            
            # Reset for next utterance
            self.current_partial = ""
            self.current_line_printed = False
    
    def _display_partial(self):
        """Display the current partial transcript on the same line"""
        # Clear the current line and redraw
        print("\r" + " " * 100 + "\r", end="", flush=True)
        if self.current_partial:
            print(f"{self.current_partial}", end="", flush=True)


# Global transcript display instance
transcript_display = TranscriptDisplay()


def on_begin(client: StreamingClient, event: BeginEvent):
    print(f"Session ID: {event.id}\n")

def on_turn(client: StreamingClient, event: TurnEvent):
    if event.transcript.strip():  # Only process non-empty transcripts
=======
def on_begin(client: StreamingClient, event: BeginEvent):
    print(f"Transcription session started")

def on_turn(client: StreamingClient, event: TurnEvent):
    if event.transcript.strip():  # Only print non-empty transcripts
>>>>>>> eea35051
        # Check if this is a formatted turn
        is_formatted = hasattr(event, 'turn_is_formatted') and event.turn_is_formatted
        
        if is_formatted:
<<<<<<< HEAD
            # This is the final formatted version - add it as a new line
            transcript_display.add_final(event.transcript)
        elif event.end_of_turn:
            # This is final but unformatted - we'll wait for the formatted version
            pass
        else:
            # This is a partial transcript - update the current line
            transcript_display.update_partial(event.transcript)

def on_terminated(client: StreamingClient, event: TerminationEvent):
    print(f"\nSession ended - {event.audio_duration_seconds} seconds processed")

def on_error(client: StreamingClient, error: StreamingError):
    print(f"\nError: {error}")
=======
            print(f"FINAL (formatted): {event.transcript}")
        elif event.end_of_turn:
            print(f"FINAL (unformatted): {event.transcript}")
        else:
            print(f"PARTIAL: {event.transcript}")

def on_terminated(client: StreamingClient, event: TerminationEvent):
    print(f"Session ended - {event.audio_duration_seconds} seconds processed")

def on_error(client: StreamingClient, error: StreamingError):
    print(f"Error: {error}")
>>>>>>> eea35051


class TwilioTranscriber(StreamingClient):
    def __init__(self):
        # Create options for the StreamingClient
        options = StreamingClientOptions(
            api_key=aai.settings.api_key,
            api_host="streaming.assemblyai.com"  # Correct host for Universal-Streaming v3
        )
        
        # Initialize the parent StreamingClient with options
        super().__init__(options)
        
        # Register event handlers using the .on() method
        self.on(StreamingEvents.Begin, on_begin)
        self.on(StreamingEvents.Turn, on_turn)  
        self.on(StreamingEvents.Termination, on_terminated)
        self.on(StreamingEvents.Error, on_error)
        
        # Audio buffering
        self.audio_buffer = bytearray()
        self.buffer_size_bytes = BUFFER_SIZE_MS * BYTES_PER_MS  # 100ms of audio (800 bytes)
        self.buffer_lock = threading.Lock()
        self.is_active = False
<<<<<<< HEAD
        
        # Reset transcript display for new session
        global transcript_display
        transcript_display = TranscriptDisplay()
=======
>>>>>>> eea35051
    
    def start_transcription(self):
        """Start the transcription session"""
        params = StreamingParameters(
            sample_rate=TWILIO_SAMPLE_RATE,
            encoding=aai.AudioEncoding.pcm_mulaw,
            format_turns=True  # Enable formatted transcripts
        )
        self.is_active = True
        self.connect(params)
    
    def stream_audio(self, audio_data: bytes):
        """Buffer and stream audio data to AssemblyAI"""
        if not self.is_active:
            return
            
        with self.buffer_lock:
            self.audio_buffer.extend(audio_data)
            
            # If buffer is large enough, flush it
            if len(self.audio_buffer) >= self.buffer_size_bytes:
                self._flush_buffer()
    
    def _flush_buffer(self):
        """Send buffered audio to AssemblyAI"""
        if len(self.audio_buffer) > 0:
            # Send the buffered audio
            buffered_audio = bytes(self.audio_buffer)
            try:
                self.stream(buffered_audio)
            except Exception as e:
<<<<<<< HEAD
                print(f"\nError sending audio: {e}")
=======
                print(f"Error sending audio: {e}")
>>>>>>> eea35051
            
            # Clear the buffer
            self.audio_buffer.clear()
    
    def stop_transcription(self):
        """Stop the transcription and clean up"""
        self.is_active = False
        
        # Flush any remaining audio
        with self.buffer_lock:
            if len(self.audio_buffer) > 0:
                self._flush_buffer()
        
        self.disconnect(terminate=True)<|MERGE_RESOLUTION|>--- conflicted
+++ resolved
@@ -22,7 +22,6 @@
 BYTES_PER_MS = TWILIO_SAMPLE_RATE // 1000  # 8 bytes per ms at 8kHz
 
 
-<<<<<<< HEAD
 class TranscriptDisplay:
     def __init__(self):
         self.current_partial = ""
@@ -66,18 +65,10 @@
 
 def on_turn(client: StreamingClient, event: TurnEvent):
     if event.transcript.strip():  # Only process non-empty transcripts
-=======
-def on_begin(client: StreamingClient, event: BeginEvent):
-    print(f"Transcription session started")
-
-def on_turn(client: StreamingClient, event: TurnEvent):
-    if event.transcript.strip():  # Only print non-empty transcripts
->>>>>>> eea35051
         # Check if this is a formatted turn
         is_formatted = hasattr(event, 'turn_is_formatted') and event.turn_is_formatted
         
         if is_formatted:
-<<<<<<< HEAD
             # This is the final formatted version - add it as a new line
             transcript_display.add_final(event.transcript)
         elif event.end_of_turn:
@@ -92,21 +83,8 @@
 
 def on_error(client: StreamingClient, error: StreamingError):
     print(f"\nError: {error}")
-=======
-            print(f"FINAL (formatted): {event.transcript}")
-        elif event.end_of_turn:
-            print(f"FINAL (unformatted): {event.transcript}")
-        else:
-            print(f"PARTIAL: {event.transcript}")
 
-def on_terminated(client: StreamingClient, event: TerminationEvent):
-    print(f"Session ended - {event.audio_duration_seconds} seconds processed")
-
-def on_error(client: StreamingClient, error: StreamingError):
-    print(f"Error: {error}")
->>>>>>> eea35051
-
-
+    
 class TwilioTranscriber(StreamingClient):
     def __init__(self):
         # Create options for the StreamingClient
@@ -129,13 +107,10 @@
         self.buffer_size_bytes = BUFFER_SIZE_MS * BYTES_PER_MS  # 100ms of audio (800 bytes)
         self.buffer_lock = threading.Lock()
         self.is_active = False
-<<<<<<< HEAD
         
         # Reset transcript display for new session
         global transcript_display
         transcript_display = TranscriptDisplay()
-=======
->>>>>>> eea35051
     
     def start_transcription(self):
         """Start the transcription session"""
@@ -167,11 +142,7 @@
             try:
                 self.stream(buffered_audio)
             except Exception as e:
-<<<<<<< HEAD
                 print(f"\nError sending audio: {e}")
-=======
-                print(f"Error sending audio: {e}")
->>>>>>> eea35051
             
             # Clear the buffer
             self.audio_buffer.clear()
